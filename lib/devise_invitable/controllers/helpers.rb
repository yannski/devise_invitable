<<<<<<< HEAD
Devise::Controllers::Helpers.module_eval do
=======
module Devise::Controllers::Helpers
>>>>>>> e762300a
  protected
  def authenticate_resource!
    send :"authenticate_#{resource_name}!"
  end
end<|MERGE_RESOLUTION|>--- conflicted
+++ resolved
@@ -1,8 +1,4 @@
-<<<<<<< HEAD
-Devise::Controllers::Helpers.module_eval do
-=======
 module Devise::Controllers::Helpers
->>>>>>> e762300a
   protected
   def authenticate_resource!
     send :"authenticate_#{resource_name}!"
